--- conflicted
+++ resolved
@@ -53,7 +53,7 @@
 
 ## Python service
 
-1. Create a virtual environment and install dependencies (via `uv` or `pip`).
+1. Create a virtual environment and install dependencies (via `uv` or `pip`):
 
    ```bash
    uv sync
@@ -62,11 +62,7 @@
    pip install -e .
 ````
 
-<<<<<<< HEAD
 2. Copy `.env.example` to `.env` if you want to override model paths or configure authentication/limits.
-=======
-2. Copy `.env.example` to `.env` if you want to override model paths or enforce an API key (set `AI_API_KEY`).
->>>>>>> c916d9a6
 
 3. Start the API locally:
 
@@ -76,89 +72,37 @@
    python -m uvicorn api.main:app --reload --port 8088
    ```
 
-<<<<<<< HEAD
 4. Test the endpoints (remember to include your `X-API-Key` header on authenticated routes):
-=======
-4. Test the endpoints (include `-H "X-API-Key: $AI_API_KEY"` if you enabled the key):
->>>>>>> c916d9a6
 
    ```bash
    curl http://localhost:8088/health/
-   curl -H "X-API-Key: $API_KEY" -F "file=@data/samples/invoice1.pdf" http://localhost:8088/invoices/extract
-   curl -H "X-API-Key: $API_KEY" -H "Content-Type: application/json" -d '{"text":"ACME INVOICE #F-1002 ..."}' http://localhost:8088/invoices/classify
-   curl -H "X-API-Key: $API_KEY" -H "Content-Type: application/json" -d '{"features":{"amount":950,"customer_age_days":400,"prior_invoices":12,"late_ratio":0.2,"weekday":2,"month":9}}' http://localhost:8088/invoices/predict
+   curl -H "X-API-Key: $AI_API_KEY" -F "file=@data/samples/invoice1.pdf" http://localhost:8088/invoices/extract
+   curl -H "X-API-Key: $AI_API_KEY" -H "Content-Type: application/json" -d '{"text":"ACME INVOICE #F-1002 ..."}' http://localhost:8088/invoices/classify
+   curl -H "X-API-Key: $AI_API_KEY" -H "Content-Type: application/json" -d '{"features":{"amount":950,"customer_age_days":400,"prior_invoices":12,"late_ratio":0.2,"weekday":2,"month":9}}' http://localhost:8088/invoices/predict
    ```
 
 5. (Optional) Interact with the classifier management endpoints:
 
    ```bash
-   curl -H "X-API-Key: $API_KEY" http://localhost:8088/models/classifier/status
-   curl -H "X-API-Key: $API_KEY" -F "file=@data/training/classifier_example.csv" http://localhost:8088/models/classifier/train
-   curl -H "X-API-Key: $API_KEY" -H "Content-Type: application/json" -d '{"text":"POS RECEIPT Store 123 Total 11.82"}' http://localhost:8088/models/classifier/classify
+   curl -H "X-API-Key: $AI_API_KEY" http://localhost:8088/models/classifier/status
+   curl -H "X-API-Key: $AI_API_KEY" -F "file=@data/training/classifier_example.csv" http://localhost:8088/models/classifier/train
+   curl -H "X-API-Key: $AI_API_KEY" -H "Content-Type: application/json" -d '{"text":"POS RECEIPT Store 123 Total 11.82"}' http://localhost:8088/models/classifier/classify
    ```
 
-<<<<<<< HEAD
 ### Configuration
 
 The API reads configuration from environment variables (or a `.env` file). Key knobs include:
 
-| Variable | Default | Description |
-| --- | --- | --- |
-| `API_KEY` | _unset_ | Shared secret required in the `X-API-Key` header for all non-health endpoints. |
-| `MAX_UPLOAD_BYTES` | `5242880` (5 MiB) | Maximum allowed size for uploaded files (`/invoices/extract`, `/models/classifier/train`). |
-| `MAX_TEXT_LENGTH` | `20000` | Maximum characters accepted for classification endpoints. |
-| `MAX_FEATURE_FIELDS` | `50` | Maximum number of keys accepted in predictive feature payloads. |
-| `MAX_JSON_BODY_BYTES` | _unset_ | Optional upper bound (in bytes) for JSON feature payloads. |
-| `RATE_LIMIT_PER_MINUTE` | _unset_ | Reserved for future throttling/telemetry integrations. |
+| Variable                | Default   | Description                                                                 |
+| ----------------------- | --------- | --------------------------------------------------------------------------- |
+| `AI_API_KEY`            | *unset*   | Shared secret required in the `X-API-Key` header for all non-health routes. |
+| `MAX_UPLOAD_BYTES`      | `5242880` | Maximum allowed size for uploaded files (default: 5 MiB).                   |
+| `MAX_TEXT_LENGTH`       | `20000`   | Maximum characters accepted for classification endpoints.                   |
+| `MAX_FEATURE_FIELDS`    | `50`      | Maximum number of keys accepted in predictive feature payloads.             |
+| `MAX_JSON_BODY_BYTES`   | *unset*   | Optional upper bound (bytes) for JSON feature payloads.                     |
+| `RATE_LIMIT_PER_MINUTE` | *unset*   | Reserved for future throttling/telemetry integrations.                      |
 
-Set these values before starting the server (e.g. via a `.env` file or exporting environment variables) to tune request validation and security for your deployment.
-=======
-## Synthetic data generator
-
-Use the synthetic generator to fabricate reproducible training corpora without exposing production data. It relies on
-the [`faker`](https://faker.readthedocs.io/) library and deterministic seeds so batches can be regenerated on demand.
-
-```bash
-# Generate 500 invoices worth of training data with 60% invoices vs. 40% receipts.
-python scripts/generate_synthetic.py --records 500 --class-balance 0.6 --noise 0.25 --seed 1337
-```
-
-The command writes four CSV files into `data/training/` with a timestamped suffix:
-
-* `*_classifier_*.csv` – document text/label pairs for the classifier.
-* `*_predictive_*.csv` – structured features plus `actual_payment_days` for the predictive model.
-* `*_invoices_*.csv` – headline invoice metadata including payment outcomes.
-* `*_line_items_*.csv` – exploded invoice line-item details.
-
-### Refreshing the models with synthetic data
-
-1. Regenerate datasets with the CLI above whenever you need a fresh batch. Adjust `--records`, `--class-balance`, and
-   `--noise` to influence the corpus size, invoice/receipt ratio, and amount of textual/price jitter.
-
-2. Retrain the classifier by uploading the new classifier CSV to the FastAPI endpoint:
-
-   ```bash
-   latest_classifier=$(ls -t data/training/*_classifier_*.csv | head -n 1)
-   curl -F "file=@${latest_classifier}" http://localhost:8088/models/classifier/train
-   ```
-
-3. Refresh the predictive regression model from the newest predictive CSV:
-
-   ```bash
-   latest_predictive=$(ls -t data/training/*_predictive_*.csv | head -n 1)
-   uv run python - <<'PY'
-   from pathlib import Path
-   from ai_invoice.predictive import model
-
-   path = Path("${latest_predictive}")
-   metrics = model.train_from_csv_bytes(path.read_bytes())
-   print(metrics)
-   PY
-   ```
-
-The invoice and line item exports are optional references you can use for analytics notebooks or to seed downstream
-pipelines.
->>>>>>> c916d9a6
+Set these before starting the server (via `.env` or environment variables) to tune request validation and security.
 
 ### Windows packaging
 
