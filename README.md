```markdown
# AI Invoice System

This repository contains a cross-platform AI service (Python/FastAPI) and Windows-focused .NET integration for automated invoice OCR, data extraction, smart classification, and payment prediction.

## Project layout

```

.
├─ README.md
├─ .env.example
├─ pyproject.toml
├─ models/
│  ├─ classifier.joblib
│  └─ predictive.joblib
├─ data/
│  ├─ samples/
│  └─ training/
├─ src/
│  ├─ ai\_invoice/
│  │  ├─ config.py
│  │  ├─ schemas.py
│  │  ├─ service.py
│  │  ├─ utils/
│  │  │  ├─ io.py
│  │  │  └─ pdf.py
│  │  ├─ ocr/
│  │  │  ├─ engine.py
│  │  │  └─ postprocess.py
│  │  ├─ nlp\_extract/
│  │  │  ├─ rules.py
│  │  │  └─ parser.py
│  │  ├─ classify/
│  │  │  ├─ featurize.py
│  │  │  └─ model.py
│  │  └─ predictive/
│  │     ├─ features.py
│  │     └─ model.py
│  └─ api/
│     ├─ main.py
│     ├─ middleware.py
│     └─ routers/
│        ├─ health.py
│        ├─ invoices.py
│        └─ models.py
└─ dotnet/
├─ AIInvoiceSystem.sln
├─ AIInvoiceSystem.API/
└─ AIInvoiceSystem.Core/

````

## Python service

1. Create a virtual environment and install dependencies (via `uv` or `pip`).

   ```bash
   uv sync
   # or
   python -m venv .venv && source .venv/bin/activate
   pip install -e .
````

2. Copy `.env.example` to `.env` if you want to override model paths or enforce an API key (set `AI_API_KEY`).

3. Start the API locally:

   ```bash
   uv run uvicorn api.main:app --reload --port 8088
   # or
   python -m uvicorn api.main:app --reload --port 8088
   ```

4. Test the endpoints (include `-H "X-API-Key: $AI_API_KEY"` if you enabled the key):

   ```bash
   curl http://localhost:8088/health/
   curl -F "file=@data/samples/invoice1.pdf" http://localhost:8088/invoices/extract
   curl -H "Content-Type: application/json" -d '{"text":"ACME INVOICE #F-1002 ..."}' http://localhost:8088/invoices/classify
   curl -H "Content-Type: application/json" -d '{"features":{"amount":950,"customer_age_days":400,"prior_invoices":12,"late_ratio":0.2,"weekday":2,"month":9}}' http://localhost:8088/invoices/predict
   ```

5. (Optional) Interact with the classifier management endpoints:

   ```bash
   curl http://localhost:8088/models/classifier/status
   curl -F "file=@data/training/classifier_example.csv" http://localhost:8088/models/classifier/train
   curl -H "Content-Type: application/json" -d '{"text":"POS RECEIPT Store 123 Total 11.82"}' http://localhost:8088/models/classifier/classify
   ```

<<<<<<< HEAD
## Synthetic data generator

Use the synthetic generator to fabricate reproducible training corpora without exposing production data. It relies on
the [`faker`](https://faker.readthedocs.io/) library and deterministic seeds so batches can be regenerated on demand.

```bash
# Generate 500 invoices worth of training data with 60% invoices vs. 40% receipts.
python scripts/generate_synthetic.py --records 500 --class-balance 0.6 --noise 0.25 --seed 1337
```

The command writes four CSV files into `data/training/` with a timestamped suffix:

* `*_classifier_*.csv` – document text/label pairs for the classifier.
* `*_predictive_*.csv` – structured features plus `actual_payment_days` for the predictive model.
* `*_invoices_*.csv` – headline invoice metadata including payment outcomes.
* `*_line_items_*.csv` – exploded invoice line-item details.

### Refreshing the models with synthetic data

1. Regenerate datasets with the CLI above whenever you need a fresh batch. Adjust `--records`, `--class-balance`, and
   `--noise` to influence the corpus size, invoice/receipt ratio, and amount of textual/price jitter.
2. Retrain the classifier by uploading the new classifier CSV to the FastAPI endpoint:

   ```bash
   latest_classifier=$(ls -t data/training/*_classifier_*.csv | head -n 1)
   curl -F "file=@${latest_classifier}" http://localhost:8088/models/classifier/train
   ```

3. Refresh the predictive regression model from the newest predictive CSV:

   ```bash
   latest_predictive=$(ls -t data/training/*_predictive_*.csv | head -n 1)
   uv run python - <<'PY'
   from pathlib import Path
   from ai_invoice.predictive import model

   path = Path("${latest_predictive}")
   metrics = model.train_from_csv_bytes(path.read_bytes())
   print(metrics)
   PY
   ```

The invoice and line item exports are optional references you can use for analytics notebooks or to seed downstream
pipelines.

=======
6. (Optional) Manage the predictive model lifecycle:

   ```bash
   curl http://localhost:8088/models/predictive/status
   curl -F "file=@data/training/predictive_example.csv" http://localhost:8088/models/predictive/train
   curl -H "Content-Type: application/json" -d '{"amount":1250.5,"customer_age_days":420,"prior_invoices":18,"late_ratio":0.22,"weekday":2,"month":9}' http://localhost:8088/models/predictive/predict
   ```

7. Generate additional synthetic samples if you need a larger training set:

   ```bash
   python scripts/generate_predictive_synth.py --n 1000
   ```

>>>>>>> 19441d5c
### Windows packaging

Install Tesseract OCR and Poppler for PDF rendering, then bundle the FastAPI server with PyInstaller:

```bash
pip install pyinstaller
pyinstaller --onefile --name ai_invoice_api --add-data "models;models" -p src --collect-all spacy --collect-all sklearn run_server.py
```

The resulting executable can be shipped alongside the .NET desktop app. Have the Windows app start the executable and wait for `GET /health/` to return `{"ok": true}` before making requests.

## .NET integration

The `dotnet/` folder contains a solution with two projects:

* **AIInvoiceSystem.Core** – class library with DTOs and an `AIClient` wrapper for the FastAPI service.
* **AIInvoiceSystem.API** – minimal ASP.NET Core project demonstrating dependency registration.

Restore and build:

```powershell
cd dotnet
dotnet restore
dotnet build
```

The API project wires an `HttpClient` with retries, timeouts, and API-key propagation:

```csharp
builder.Services
    .AddHttpClient<AIClient>(client =>
    {
        client.BaseAddress = new Uri("http://127.0.0.1:8088");
        client.Timeout = TimeSpan.FromSeconds(20);
        var apiKey = Environment.GetEnvironmentVariable("AI_API_KEY") ?? string.Empty;
        if (!string.IsNullOrWhiteSpace(apiKey))
        {
            client.DefaultRequestHeaders.Add("X-API-Key", apiKey);
        }
    })
    .AddPolicyHandler(RetryPolicy());
```

Use `AIClient` in your controllers or background services once registered.

### Operations helpers

* `scripts/generate_predictive_synth.py` — quickly builds training CSVs for payment prediction experiments.
* `scripts/watchdog.ps1` — simple Windows watchdog that restarts the packaged API if the `/health` endpoint stops responding.

## Next steps

* Enhance OCR with layout-aware parsing.
* Expand NLP rules and add locale-aware total extraction.
* Broaden the dataset and labels for the classifier and predictive models.
* Add retries, telemetry, and circuit breakers on the .NET side.

```
```<|MERGE_RESOLUTION|>--- conflicted
+++ resolved
@@ -89,7 +89,6 @@
    curl -H "Content-Type: application/json" -d '{"text":"POS RECEIPT Store 123 Total 11.82"}' http://localhost:8088/models/classifier/classify
    ```
 
-<<<<<<< HEAD
 ## Synthetic data generator
 
 Use the synthetic generator to fabricate reproducible training corpora without exposing production data. It relies on
@@ -111,6 +110,7 @@
 
 1. Regenerate datasets with the CLI above whenever you need a fresh batch. Adjust `--records`, `--class-balance`, and
    `--noise` to influence the corpus size, invoice/receipt ratio, and amount of textual/price jitter.
+
 2. Retrain the classifier by uploading the new classifier CSV to the FastAPI endpoint:
 
    ```bash
@@ -135,22 +135,6 @@
 The invoice and line item exports are optional references you can use for analytics notebooks or to seed downstream
 pipelines.
 
-=======
-6. (Optional) Manage the predictive model lifecycle:
-
-   ```bash
-   curl http://localhost:8088/models/predictive/status
-   curl -F "file=@data/training/predictive_example.csv" http://localhost:8088/models/predictive/train
-   curl -H "Content-Type: application/json" -d '{"amount":1250.5,"customer_age_days":420,"prior_invoices":18,"late_ratio":0.22,"weekday":2,"month":9}' http://localhost:8088/models/predictive/predict
-   ```
-
-7. Generate additional synthetic samples if you need a larger training set:
-
-   ```bash
-   python scripts/generate_predictive_synth.py --n 1000
-   ```
-
->>>>>>> 19441d5c
 ### Windows packaging
 
 Install Tesseract OCR and Poppler for PDF rendering, then bundle the FastAPI server with PyInstaller:
@@ -198,7 +182,8 @@
 
 ### Operations helpers
 
-* `scripts/generate_predictive_synth.py` — quickly builds training CSVs for payment prediction experiments.
+* `scripts/generate_synthetic.py` — generates synthetic classifier + predictive training CSVs.
+* `scripts/generate_predictive_synth.py` — quickly builds payment prediction CSVs.
 * `scripts/watchdog.ps1` — simple Windows watchdog that restarts the packaged API if the `/health` endpoint stops responding.
 
 ## Next steps
