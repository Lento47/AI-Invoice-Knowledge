<<<<<<< HEAD
=======
---

>>>>>>> 445db441
# AI Invoice System

This repository contains a cross-platform AI service (Python/FastAPI) and Windows-focused .NET integration for automated invoice OCR, data extraction, smart classification, and payment prediction.

## Project layout

```
.
├─ README.md
├─ .env.example
├─ pyproject.toml
├─ models/
│  ├─ classifier.joblib
│  └─ predictive.joblib
├─ data/
│  ├─ samples/
│  └─ training/
├─ src/
│  ├─ ai_invoice/
│  │  ├─ config.py
│  │  ├─ schemas.py
│  │  ├─ service.py
│  │  ├─ utils/
│  │  │  ├─ io.py
│  │  │  └─ pdf.py
│  │  ├─ ocr/
│  │  │  ├─ engine.py
│  │  │  └─ postprocess.py
│  │  ├─ nlp_extract/
│  │  │  ├─ rules.py
│  │  │  └─ parser.py
│  │  ├─ classify/
│  │  │  ├─ featurize.py
│  │  │  └─ model.py
│  │  └─ predictive/
│  │     ├─ features.py
│  │     └─ model.py
│  └─ api/
│     ├─ main.py
│     ├─ middleware.py
│     └─ routers/
│        ├─ health.py
│        ├─ invoices.py
│        └─ models.py
└─ dotnet/
   ├─ AIInvoiceSystem.sln
   ├─ AIInvoiceSystem.API/
   └─ AIInvoiceSystem.Core/
```

## Python service

1. Create a virtual environment and install dependencies (via `uv` or `pip`).
<<<<<<< HEAD
=======

>>>>>>> 445db441
   ```bash
   uv sync
   # or
   python -m venv .venv && source .venv/bin/activate
   pip install -e .
   ```

<<<<<<< HEAD
2. Copy `.env.example` to `.env` if you want to override model paths or enforce an API key (set `AI_API_KEY`).

3. Start the API locally:
=======
2. Copy `.env.example` to `.env` if you want to override model paths.

3. Start the API locally:

>>>>>>> 445db441
   ```bash
   uv run uvicorn api.main:app --reload --port 8088
   # or
   python -m uvicorn api.main:app --reload --port 8088
   ```

<<<<<<< HEAD
4. Test the endpoints (include `-H "X-API-Key: $AI_API_KEY"` if you enabled the key):
   ```bash
   curl http://localhost:8088/health
   curl -F "file=@data/samples/invoice1.pdf" http://localhost:8088/extract
   curl -H "Content-Type: application/json" -d '{"text":"ACME INVOICE #F-1002 ..."}' http://localhost:8088/classify
   curl -H "Content-Type: application/json" -d '{"amount":950,"customer_age_days":400,"prior_invoices":12,"late_ratio":0.2,"weekday":2,"month":9}' http://localhost:8088/predict
=======
4. Test the endpoints:

   ```bash
   curl http://localhost:8088/health/
   curl -F "file=@data/samples/invoice1.pdf" http://localhost:8088/invoices/extract
   curl -H "Content-Type: application/json" -d '{"text":"ACME INVOICE #F-1002 ..."}' http://localhost:8088/invoices/classify
   curl -H "Content-Type: application/json" -d '{"features":{"amount":950,"customer_age_days":400,"prior_invoices":12,"late_ratio":0.2,"weekday":2,"month":9}}' http://localhost:8088/invoices/predict
>>>>>>> 445db441
   ```

5. (Optional) Interact with the classifier management endpoints:

   ```bash
   curl http://localhost:8088/models/classifier/status
   curl -F "file=@data/training/classifier_example.csv" http://localhost:8088/models/classifier/train
   curl -H "Content-Type: application/json" -d '{"text":"POS RECEIPT Store 123 Total 11.82"}' http://localhost:8088/models/classifier/classify
   ```

<<<<<<< HEAD
6. (Optional) Manage the predictive model lifecycle:

   ```bash
   curl http://localhost:8088/models/predictive/status
   curl -F "file=@data/training/predictive_example.csv" http://localhost:8088/models/predictive/train
   curl -H "Content-Type: application/json" -d '{"amount":1250.5,"customer_age_days":420,"prior_invoices":18,"late_ratio":0.22,"weekday":2,"month":9}' http://localhost:8088/models/predictive/predict
   ```

7. Generate additional synthetic samples if you need a larger training set:

   ```bash
   python scripts/generate_predictive_synth.py --n 1000
   ```

=======
>>>>>>> 445db441
### Windows packaging

Install Tesseract OCR and Poppler for PDF rendering, then bundle the FastAPI server with PyInstaller:

```bash
pip install pyinstaller
pyinstaller --onefile --name ai_invoice_api --add-data "models;models" -p src --collect-all spacy --collect-all sklearn run_server.py
```

The resulting executable can be shipped alongside the .NET desktop app. Have the Windows app start the executable and wait for `GET /health/` to return `{"ok": true}` before making requests.

## .NET integration

The `dotnet/` folder contains a solution with two projects:

<<<<<<< HEAD
- **AIInvoiceSystem.Core** – class library with DTOs and an `AIClient` wrapper for the FastAPI service.
- **AIInvoiceSystem.API** – minimal ASP.NET Core project demonstrating dependency registration.
=======
* **AIInvoiceSystem.Core** – class library with DTOs and an `AIClient` wrapper for the FastAPI service.
* **AIInvoiceSystem.API** – minimal ASP.NET Core project demonstrating dependency registration.
>>>>>>> 445db441

Restore and build:

```powershell
cd dotnet
dotnet restore
dotnet build
```

<<<<<<< HEAD
The API project wires an `HttpClient` with retries, timeouts, and API-key propagation:

```csharp
builder.Services
    .AddHttpClient<AIClient>(client =>
    {
        client.BaseAddress = new Uri("http://127.0.0.1:8088");
        client.Timeout = TimeSpan.FromSeconds(20);
        var apiKey = Environment.GetEnvironmentVariable("AI_API_KEY") ?? string.Empty;
        if (!string.IsNullOrWhiteSpace(apiKey))
        {
            client.DefaultRequestHeaders.Add("X-API-Key", apiKey);
        }
    })
    .AddPolicyHandler(RetryPolicy());
```

Use `AIClient` in your controllers or background services once registered.

### Operations helpers

- `scripts/generate_predictive_synth.py` &mdash; quickly builds training CSVs for payment prediction experiments.
- `scripts/watchdog.ps1` &mdash; simple Windows watchdog that restarts the packaged API if the `/health` endpoint stops responding.

## Next steps

- Enhance OCR with layout-aware parsing.
- Expand NLP rules and add locale-aware total extraction.
- Broaden the dataset and labels for the classifier and predictive models.
- Add retries, telemetry, and circuit breakers on the .NET side.
=======
Add the HTTP client in `Program.cs`:

```csharp
builder.Services.AddHttpClient<AIClient>(c => c.BaseAddress = new Uri("http://localhost:8088"));
```

Then inject and use `AIClient` in your controllers or background services.

## Next steps

* Enhance OCR with layout-aware parsing.
* Expand NLP rules and add locale-aware total extraction.
* Broaden the dataset and labels for the classifier and predictive models.
* Add retries, telemetry, and circuit breakers on the .NET side.
>>>>>>> 445db441
<|MERGE_RESOLUTION|>--- conflicted
+++ resolved
@@ -1,8 +1,4 @@
-<<<<<<< HEAD
-=======
----
-
->>>>>>> 445db441
+```markdown
 # AI Invoice System
 
 This repository contains a cross-platform AI service (Python/FastAPI) and Windows-focused .NET integration for automated invoice OCR, data extraction, smart classification, and payment prediction.
@@ -10,6 +6,7 @@
 ## Project layout
 
 ```
+
 .
 ├─ README.md
 ├─ .env.example
@@ -21,7 +18,7 @@
 │  ├─ samples/
 │  └─ training/
 ├─ src/
-│  ├─ ai_invoice/
+│  ├─ ai\_invoice/
 │  │  ├─ config.py
 │  │  ├─ schemas.py
 │  │  ├─ service.py
@@ -31,7 +28,7 @@
 │  │  ├─ ocr/
 │  │  │  ├─ engine.py
 │  │  │  └─ postprocess.py
-│  │  ├─ nlp_extract/
+│  │  ├─ nlp\_extract/
 │  │  │  ├─ rules.py
 │  │  │  └─ parser.py
 │  │  ├─ classify/
@@ -48,57 +45,40 @@
 │        ├─ invoices.py
 │        └─ models.py
 └─ dotnet/
-   ├─ AIInvoiceSystem.sln
-   ├─ AIInvoiceSystem.API/
-   └─ AIInvoiceSystem.Core/
-```
+├─ AIInvoiceSystem.sln
+├─ AIInvoiceSystem.API/
+└─ AIInvoiceSystem.Core/
+
+````
 
 ## Python service
 
 1. Create a virtual environment and install dependencies (via `uv` or `pip`).
-<<<<<<< HEAD
-=======
 
->>>>>>> 445db441
    ```bash
    uv sync
    # or
    python -m venv .venv && source .venv/bin/activate
    pip install -e .
-   ```
+````
 
-<<<<<<< HEAD
 2. Copy `.env.example` to `.env` if you want to override model paths or enforce an API key (set `AI_API_KEY`).
 
 3. Start the API locally:
-=======
-2. Copy `.env.example` to `.env` if you want to override model paths.
 
-3. Start the API locally:
-
->>>>>>> 445db441
    ```bash
    uv run uvicorn api.main:app --reload --port 8088
    # or
    python -m uvicorn api.main:app --reload --port 8088
    ```
 
-<<<<<<< HEAD
 4. Test the endpoints (include `-H "X-API-Key: $AI_API_KEY"` if you enabled the key):
-   ```bash
-   curl http://localhost:8088/health
-   curl -F "file=@data/samples/invoice1.pdf" http://localhost:8088/extract
-   curl -H "Content-Type: application/json" -d '{"text":"ACME INVOICE #F-1002 ..."}' http://localhost:8088/classify
-   curl -H "Content-Type: application/json" -d '{"amount":950,"customer_age_days":400,"prior_invoices":12,"late_ratio":0.2,"weekday":2,"month":9}' http://localhost:8088/predict
-=======
-4. Test the endpoints:
 
    ```bash
    curl http://localhost:8088/health/
    curl -F "file=@data/samples/invoice1.pdf" http://localhost:8088/invoices/extract
    curl -H "Content-Type: application/json" -d '{"text":"ACME INVOICE #F-1002 ..."}' http://localhost:8088/invoices/classify
    curl -H "Content-Type: application/json" -d '{"features":{"amount":950,"customer_age_days":400,"prior_invoices":12,"late_ratio":0.2,"weekday":2,"month":9}}' http://localhost:8088/invoices/predict
->>>>>>> 445db441
    ```
 
 5. (Optional) Interact with the classifier management endpoints:
@@ -109,7 +89,6 @@
    curl -H "Content-Type: application/json" -d '{"text":"POS RECEIPT Store 123 Total 11.82"}' http://localhost:8088/models/classifier/classify
    ```
 
-<<<<<<< HEAD
 6. (Optional) Manage the predictive model lifecycle:
 
    ```bash
@@ -124,8 +103,6 @@
    python scripts/generate_predictive_synth.py --n 1000
    ```
 
-=======
->>>>>>> 445db441
 ### Windows packaging
 
 Install Tesseract OCR and Poppler for PDF rendering, then bundle the FastAPI server with PyInstaller:
@@ -141,13 +118,8 @@
 
 The `dotnet/` folder contains a solution with two projects:
 
-<<<<<<< HEAD
-- **AIInvoiceSystem.Core** – class library with DTOs and an `AIClient` wrapper for the FastAPI service.
-- **AIInvoiceSystem.API** – minimal ASP.NET Core project demonstrating dependency registration.
-=======
 * **AIInvoiceSystem.Core** – class library with DTOs and an `AIClient` wrapper for the FastAPI service.
 * **AIInvoiceSystem.API** – minimal ASP.NET Core project demonstrating dependency registration.
->>>>>>> 445db441
 
 Restore and build:
 
@@ -157,7 +129,6 @@
 dotnet build
 ```
 
-<<<<<<< HEAD
 The API project wires an `HttpClient` with retries, timeouts, and API-key propagation:
 
 ```csharp
@@ -179,23 +150,8 @@
 
 ### Operations helpers
 
-- `scripts/generate_predictive_synth.py` &mdash; quickly builds training CSVs for payment prediction experiments.
-- `scripts/watchdog.ps1` &mdash; simple Windows watchdog that restarts the packaged API if the `/health` endpoint stops responding.
-
-## Next steps
-
-- Enhance OCR with layout-aware parsing.
-- Expand NLP rules and add locale-aware total extraction.
-- Broaden the dataset and labels for the classifier and predictive models.
-- Add retries, telemetry, and circuit breakers on the .NET side.
-=======
-Add the HTTP client in `Program.cs`:
-
-```csharp
-builder.Services.AddHttpClient<AIClient>(c => c.BaseAddress = new Uri("http://localhost:8088"));
-```
-
-Then inject and use `AIClient` in your controllers or background services.
+* `scripts/generate_predictive_synth.py` — quickly builds training CSVs for payment prediction experiments.
+* `scripts/watchdog.ps1` — simple Windows watchdog that restarts the packaged API if the `/health` endpoint stops responding.
 
 ## Next steps
 
@@ -203,4 +159,6 @@
 * Expand NLP rules and add locale-aware total extraction.
 * Broaden the dataset and labels for the classifier and predictive models.
 * Add retries, telemetry, and circuit breakers on the .NET side.
->>>>>>> 445db441
+
+```
+```