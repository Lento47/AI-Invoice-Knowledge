<<<<<<< HEAD
=======
---

>>>>>>> 4edfc3bd
# AI Invoice System

This repository contains a cross-platform AI service (Python/FastAPI) and Windows-focused .NET integration for automated invoice OCR, data extraction, smart classification, and payment prediction.

## Project layout

```
.
├─ README.md
├─ .env.example
├─ pyproject.toml
├─ models/
│  ├─ classifier.joblib
│  └─ predictive.joblib
├─ data/
│  ├─ samples/
│  └─ training/
├─ src/
│  ├─ ai_invoice/
│  │  ├─ config.py
│  │  ├─ schemas.py
│  │  ├─ service.py
│  │  ├─ utils/
│  │  │  ├─ io.py
│  │  │  └─ pdf.py
│  │  ├─ ocr/
│  │  │  ├─ engine.py
│  │  │  └─ postprocess.py
│  │  ├─ nlp_extract/
│  │  │  ├─ rules.py
│  │  │  └─ parser.py
│  │  ├─ classify/
│  │  │  ├─ featurize.py
│  │  │  └─ model.py
│  │  └─ predictive/
│  │     ├─ features.py
│  │     └─ model.py
│  └─ api/
│     ├─ main.py
│     ├─ middleware.py
│     └─ routers/
│        ├─ health.py
│        ├─ invoices.py
│        └─ models.py
└─ dotnet/
   ├─ AIInvoiceSystem.sln
   ├─ AIInvoiceSystem.API/
   └─ AIInvoiceSystem.Core/
```

## Python service

1. Create a virtual environment and install dependencies (via `uv` or `pip`).
<<<<<<< HEAD
=======

>>>>>>> 4edfc3bd
   ```bash
   uv sync
   # or
   python -m venv .venv && source .venv/bin/activate
   pip install -e .
   ```

2. Copy `.env.example` to `.env` if you want to override model paths.

3. Start the API locally:
<<<<<<< HEAD
=======

>>>>>>> 4edfc3bd
   ```bash
   uv run uvicorn api.main:app --reload --port 8088
   # or
   python -m uvicorn api.main:app --reload --port 8088
   ```

4. Test the endpoints:
<<<<<<< HEAD
   ```bash
   curl http://localhost:8088/health
   curl -F "file=@data/samples/invoice1.pdf" http://localhost:8088/extract
   curl -H "Content-Type: application/json" -d '{"text":"ACME INVOICE #F-1002 ..."}' http://localhost:8088/classify
   curl -H "Content-Type: application/json" -d '{"amount":950,"customer_age_days":400,"prior_invoices":12,"late_ratio":0.2,"weekday":2,"month":9}' http://localhost:8088/predict
=======

   ```bash
   curl http://localhost:8088/health/
   curl -F "file=@data/samples/invoice1.pdf" http://localhost:8088/invoices/extract
   curl -H "Content-Type: application/json" -d '{"text":"ACME INVOICE #F-1002 ..."}' http://localhost:8088/invoices/classify
   curl -H "Content-Type: application/json" -d '{"features":{"amount":950,"customer_age_days":400,"prior_invoices":12,"late_ratio":0.2,"weekday":2,"month":9}}' http://localhost:8088/invoices/predict
>>>>>>> 4edfc3bd
   ```

5. (Optional) Interact with the classifier management endpoints:

   ```bash
   curl http://localhost:8088/models/classifier/status
   curl -F "file=@data/training/classifier_example.csv" http://localhost:8088/models/classifier/train
   curl -H "Content-Type: application/json" -d '{"text":"POS RECEIPT Store 123 Total 11.82"}' http://localhost:8088/models/classifier/classify
   ```

<<<<<<< HEAD
6. (Optional) Manage the predictive model lifecycle:

   ```bash
   curl http://localhost:8088/models/predictive/status
   curl -F "file=@data/training/predictive_example.csv" http://localhost:8088/models/predictive/train
   curl -H "Content-Type: application/json" -d '{"amount":1250.5,"customer_age_days":420,"prior_invoices":18,"late_ratio":0.22,"weekday":2,"month":9}' http://localhost:8088/models/predictive/predict
   ```

=======
>>>>>>> 4edfc3bd
### Windows packaging

Install Tesseract OCR and Poppler for PDF rendering, then bundle the FastAPI server with PyInstaller:

```bash
pip install pyinstaller
pyinstaller --onefile --name ai_invoice_api --add-data "models;models" -p src --collect-all spacy --collect-all sklearn run_server.py
```

The resulting executable can be shipped alongside the .NET desktop app. Have the Windows app start the executable and wait for `GET /health/` to return `{"ok": true}` before making requests.

## .NET integration

The `dotnet/` folder contains a solution with two projects:

<<<<<<< HEAD
- **AIInvoiceSystem.Core** – class library with DTOs and an `AIClient` wrapper for the FastAPI service.
- **AIInvoiceSystem.API** – minimal ASP.NET Core project demonstrating dependency registration.
=======
* **AIInvoiceSystem.Core** – class library with DTOs and an `AIClient` wrapper for the FastAPI service.
* **AIInvoiceSystem.API** – minimal ASP.NET Core project demonstrating dependency registration.
>>>>>>> 4edfc3bd

Restore and build:

```powershell
cd dotnet
dotnet restore
dotnet build
```

Add the HTTP client in `Program.cs`:

```csharp
builder.Services.AddHttpClient<AIClient>(c => c.BaseAddress = new Uri("http://localhost:8088"));
```

Then inject and use `AIClient` in your controllers or background services.

## Next steps

<<<<<<< HEAD
- Enhance OCR with layout-aware parsing.
- Expand NLP rules and add locale-aware total extraction.
- Broaden the dataset and labels for the classifier and predictive models.
- Add retries, telemetry, and circuit breakers on the .NET side.
=======
* Enhance OCR with layout-aware parsing.
* Expand NLP rules and add locale-aware total extraction.
* Broaden the dataset and labels for the classifier and predictive models.
* Add retries, telemetry, and circuit breakers on the .NET side.
>>>>>>> 4edfc3bd
<|MERGE_RESOLUTION|>--- conflicted
+++ resolved
@@ -1,8 +1,5 @@
-<<<<<<< HEAD
-=======
 ---
 
->>>>>>> 4edfc3bd
 # AI Invoice System
 
 This repository contains a cross-platform AI service (Python/FastAPI) and Windows-focused .NET integration for automated invoice OCR, data extraction, smart classification, and payment prediction.
@@ -56,10 +53,7 @@
 ## Python service
 
 1. Create a virtual environment and install dependencies (via `uv` or `pip`).
-<<<<<<< HEAD
-=======
 
->>>>>>> 4edfc3bd
    ```bash
    uv sync
    # or
@@ -70,10 +64,7 @@
 2. Copy `.env.example` to `.env` if you want to override model paths.
 
 3. Start the API locally:
-<<<<<<< HEAD
-=======
 
->>>>>>> 4edfc3bd
    ```bash
    uv run uvicorn api.main:app --reload --port 8088
    # or
@@ -81,20 +72,12 @@
    ```
 
 4. Test the endpoints:
-<<<<<<< HEAD
-   ```bash
-   curl http://localhost:8088/health
-   curl -F "file=@data/samples/invoice1.pdf" http://localhost:8088/extract
-   curl -H "Content-Type: application/json" -d '{"text":"ACME INVOICE #F-1002 ..."}' http://localhost:8088/classify
-   curl -H "Content-Type: application/json" -d '{"amount":950,"customer_age_days":400,"prior_invoices":12,"late_ratio":0.2,"weekday":2,"month":9}' http://localhost:8088/predict
-=======
 
    ```bash
    curl http://localhost:8088/health/
    curl -F "file=@data/samples/invoice1.pdf" http://localhost:8088/invoices/extract
    curl -H "Content-Type: application/json" -d '{"text":"ACME INVOICE #F-1002 ..."}' http://localhost:8088/invoices/classify
    curl -H "Content-Type: application/json" -d '{"features":{"amount":950,"customer_age_days":400,"prior_invoices":12,"late_ratio":0.2,"weekday":2,"month":9}}' http://localhost:8088/invoices/predict
->>>>>>> 4edfc3bd
    ```
 
 5. (Optional) Interact with the classifier management endpoints:
@@ -105,17 +88,6 @@
    curl -H "Content-Type: application/json" -d '{"text":"POS RECEIPT Store 123 Total 11.82"}' http://localhost:8088/models/classifier/classify
    ```
 
-<<<<<<< HEAD
-6. (Optional) Manage the predictive model lifecycle:
-
-   ```bash
-   curl http://localhost:8088/models/predictive/status
-   curl -F "file=@data/training/predictive_example.csv" http://localhost:8088/models/predictive/train
-   curl -H "Content-Type: application/json" -d '{"amount":1250.5,"customer_age_days":420,"prior_invoices":18,"late_ratio":0.22,"weekday":2,"month":9}' http://localhost:8088/models/predictive/predict
-   ```
-
-=======
->>>>>>> 4edfc3bd
 ### Windows packaging
 
 Install Tesseract OCR and Poppler for PDF rendering, then bundle the FastAPI server with PyInstaller:
@@ -131,13 +103,8 @@
 
 The `dotnet/` folder contains a solution with two projects:
 
-<<<<<<< HEAD
-- **AIInvoiceSystem.Core** – class library with DTOs and an `AIClient` wrapper for the FastAPI service.
-- **AIInvoiceSystem.API** – minimal ASP.NET Core project demonstrating dependency registration.
-=======
 * **AIInvoiceSystem.Core** – class library with DTOs and an `AIClient` wrapper for the FastAPI service.
 * **AIInvoiceSystem.API** – minimal ASP.NET Core project demonstrating dependency registration.
->>>>>>> 4edfc3bd
 
 Restore and build:
 
@@ -157,14 +124,7 @@
 
 ## Next steps
 
-<<<<<<< HEAD
-- Enhance OCR with layout-aware parsing.
-- Expand NLP rules and add locale-aware total extraction.
-- Broaden the dataset and labels for the classifier and predictive models.
-- Add retries, telemetry, and circuit breakers on the .NET side.
-=======
 * Enhance OCR with layout-aware parsing.
 * Expand NLP rules and add locale-aware total extraction.
 * Broaden the dataset and labels for the classifier and predictive models.
-* Add retries, telemetry, and circuit breakers on the .NET side.
->>>>>>> 4edfc3bd
+* Add retries, telemetry, and circuit breakers on the .NET side.