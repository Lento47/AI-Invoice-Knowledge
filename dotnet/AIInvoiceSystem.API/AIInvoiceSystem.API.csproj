--- conflicted
+++ resolved
@@ -11,12 +11,9 @@
   </ItemGroup>
 
   <ItemGroup>
-<<<<<<< HEAD
-    <PackageReference Include="Microsoft.Extensions.Http.Polly" Version="8.0.0" />
-=======
+    <!-- Matches Program.cs which uses Polly v7 HttpPolicyExtensions APIs -->
     <PackageReference Include="Microsoft.Extensions.Http.Polly" Version="7.2.1" />
     <PackageReference Include="Polly" Version="7.2.3" />
->>>>>>> 79669401
   </ItemGroup>
 
 </Project>