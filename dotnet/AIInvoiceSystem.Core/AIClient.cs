--- conflicted
+++ resolved
@@ -1,17 +1,13 @@
-<<<<<<< HEAD
+using System;
+using System.Collections.Generic;
+using System.IO;
 using System.Net;
 using System.Net.Http;
 using System.Net.Http.Json;
 using System.Text.Json;
-using Microsoft.Extensions.Logging;
-=======
-using System.Collections.Generic;
-using System.IO;
-using System.Net.Http;
-using System.Net.Http.Json;
 using System.Threading;
 using System.Threading.Tasks;
->>>>>>> 79669401
+using Microsoft.Extensions.Logging;
 
 namespace AIInvoiceSystem.Core;
 
@@ -45,34 +41,22 @@
 
     public async Task<ClassificationResultDto?> ClassifyAsync(string text, CancellationToken ct = default)
     {
-<<<<<<< HEAD
         ArgumentException.ThrowIfNullOrWhiteSpace(text);
 
         return await SendAsync<ClassificationResultDto>(
             cancellationToken => _http.PostAsJsonAsync("/invoices/classify", new { text }, cancellationToken),
             "invoice classification",
             ct).ConfigureAwait(false);
-=======
-        var response = await http.PostAsJsonAsync("/invoices/classify", new { text }, ct);
-        response.EnsureSuccessStatusCode();
-        return await response.Content.ReadFromJsonAsync<ClassificationResultDto>(cancellation_token: ct);
->>>>>>> 79669401
     }
 
     public async Task<PredictiveResultDto?> PredictAsync(object features, CancellationToken ct = default)
     {
-<<<<<<< HEAD
         ArgumentNullException.ThrowIfNull(features);
 
         return await SendAsync<PredictiveResultDto>(
             cancellationToken => _http.PostAsJsonAsync("/invoices/predict", new { features }, cancellationToken),
             "payment prediction",
             ct).ConfigureAwait(false);
-=======
-        var response = await http.PostAsJsonAsync("/invoices/predict", new { features }, ct);
-        response.EnsureSuccessStatusCode();
-        return await response.Content.ReadFromJsonAsync<PredictiveResultDto>(cancellation_token: ct);
->>>>>>> 79669401
     }
 
     private async Task<T?> SendAsync<T>(
@@ -134,8 +118,6 @@
             _logger.LogError(httpException, "AI service request failed for {Operation}", operation);
             throw new AIClientException(operation, "Unable to reach the AI service after retry attempts.", httpException);
         }
-
-        return default;
     }
 
     private static async Task<string> ReadBodySafeAsync(HttpResponseMessage response, CancellationToken ct)
