--- conflicted
+++ resolved
@@ -95,16 +95,15 @@
     return value
 
 
-<<<<<<< HEAD
 def _get_csv_env(name: str) -> frozenset[str]:
     """Parse a comma-delimited environment variable into a frozen set."""
-
     raw = os.getenv(name)
     if raw is None or raw.strip() == "":
         return frozenset()
     entries = [segment.strip() for segment in raw.split(",") if segment.strip()]
     return frozenset(entries)
-=======
+
+
 def _get_bool_env(name: str, default: bool = False) -> bool:
     """Read a boolean environment variable."""
     raw = os.getenv(name)
@@ -130,7 +129,6 @@
         return None
     key = key.strip()
     return key or None
->>>>>>> c7ed4f2c
 
 
 @dataclass(slots=True)
@@ -152,40 +150,14 @@
 
     # Rate limiting knobs (not yet enforced in middleware)
     rate_limit_per_minute: Optional[int] = field(default_factory=lambda: _get_int_env("RATE_LIMIT_PER_MINUTE"))
-<<<<<<< HEAD
-    license_public_key_path: Optional[str] = field(
-        default_factory=lambda: os.getenv("LICENSE_PUBLIC_KEY_PATH")
-    )
+    rate_limit_burst: Optional[int] = field(default_factory=lambda: _get_int_env("RATE_LIMIT_BURST"))
+
+    # License verification (optional)
+    license_public_key_path: Optional[str] = field(default_factory=lambda: os.getenv("LICENSE_PUBLIC_KEY_PATH"))
     license_public_key: Optional[str] = field(default_factory=lambda: os.getenv("LICENSE_PUBLIC_KEY"))
     license_algorithm: str = field(default_factory=lambda: os.getenv("LICENSE_ALGORITHM", "RS256"))
-    license_revoked_jtis: frozenset[str] = field(
-        default_factory=lambda: _get_csv_env("LICENSE_REVOKED_JTIS")
-    )
-    license_revoked_subjects: frozenset[str] = field(
-        default_factory=lambda: _get_csv_env("LICENSE_REVOKED_SUBJECTS")
-    )
-
-    def __post_init__(self) -> None:
-        if not self.license_public_key and self.license_public_key_path:
-            try:
-                with open(self.license_public_key_path, "r", encoding="utf-8") as handle:
-                    self.license_public_key = handle.read()
-            except OSError as exc:  # pragma: no cover - defensive branch
-                raise RuntimeError(
-                    f"Unable to read license public key from {self.license_public_key_path!r}."
-                ) from exc
-        if self.license_public_key:
-            self.license_public_key = self.license_public_key.strip()
-        alg = (self.license_algorithm or "RS256").strip()
-        self.license_algorithm = alg.upper() if alg else "RS256"
-        self.license_revoked_jtis = frozenset(
-            entry.strip() for entry in self.license_revoked_jtis if entry.strip()
-        )
-        self.license_revoked_subjects = frozenset(
-            entry.strip() for entry in self.license_revoked_subjects if entry.strip()
-        )
-=======
-    rate_limit_burst: Optional[int] = field(default_factory=lambda: _get_int_env("RATE_LIMIT_BURST"))
+    license_revoked_jtis: frozenset[str] = field(default_factory=lambda: _get_csv_env("LICENSE_REVOKED_JTIS"))
+    license_revoked_subjects: frozenset[str] = field(default_factory=lambda: _get_csv_env("LICENSE_REVOKED_SUBJECTS"))
 
     # CORS
     cors_trusted_origins: list[TrustedCORSOrigin] = field(default_factory=_get_cors_trusted_origins)
@@ -196,7 +168,28 @@
             raise ValueError(
                 "AI_API_KEY (or API_KEY) must be set unless ALLOW_ANONYMOUS=true is explicitly configured."
             )
->>>>>>> c7ed4f2c
+
+        # Normalize/resolve license config
+        if not self.license_public_key and self.license_public_key_path:
+            try:
+                with open(self.license_public_key_path, "r", encoding="utf-8") as handle:
+                    object.__setattr__(self, "license_public_key", handle.read())
+            except OSError as exc:  # pragma: no cover - defensive
+                raise RuntimeError(
+                    f"Unable to read license public key from {self.license_public_key_path!r}."
+                ) from exc
+
+        if self.license_public_key:
+            object.__setattr__(self, "license_public_key", self.license_public_key.strip())
+
+        alg = (self.license_algorithm or "RS256").strip().upper()
+        object.__setattr__(self, "license_algorithm", alg or "RS256")
+
+        # Ensure revoked sets are normalized (trim whitespace)
+        cleaned_jtis = frozenset(entry.strip() for entry in self.license_revoked_jtis if entry.strip())
+        cleaned_subjects = frozenset(entry.strip() for entry in self.license_revoked_subjects if entry.strip())
+        object.__setattr__(self, "license_revoked_jtis", cleaned_jtis)
+        object.__setattr__(self, "license_revoked_subjects", cleaned_subjects)
 
 
 settings = Settings()