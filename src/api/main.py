from __future__ import annotations

import logging
import sys
from pathlib import Path

from fastapi import Depends, FastAPI, HTTPException, Request
from fastapi.responses import HTMLResponse
from fastapi.staticfiles import StaticFiles
from fastapi.templating import Jinja2Templates

from ai_invoice.schemas import PredictiveResult


STARTUP_LOGGER = logging.getLogger("ai_invoice.api.startup")


try:
    from ai_invoice.config import settings
except ValueError as exc:
    STARTUP_LOGGER.fatal("Invalid configuration detected during startup: %s", exc)
    raise SystemExit(1) from exc


if not settings.api_key and not getattr(settings, "allow_anonymous", False):
    STARTUP_LOGGER.fatal(
        "API_KEY environment variable must be set unless ALLOW_ANONYMOUS=true. Aborting startup."
    )
    raise SystemExit(1)


from .license_validator import LicenseClaims, ensure_feature, require_feature_flag
from .middleware import configure_middleware
from .routers import admin, health, invoices, models, predictive, tica
from .routers.invoices import PredictRequest, predict_from_features


handler = logging.StreamHandler(sys.stdout)
formatter = logging.Formatter("%(asctime)s %(levelname)s %(name)s - %(message)s")
handler.setFormatter(formatter)
root_logger = logging.getLogger()
root_logger.handlers = [handler]
root_logger.setLevel(logging.INFO)


app = FastAPI(title="AI Invoice System")
configure_middleware(app)

_BASE_DIR = Path(__file__).resolve().parent
_TEMPLATE_DIR = _BASE_DIR / "templates"
_STATIC_DIR = _BASE_DIR / "static"

_TEMPLATES = Jinja2Templates(directory=str(_TEMPLATE_DIR))

_STATIC_FILES: StaticFiles | None
<<<<<<< HEAD
try:
    if _STATIC_DIR.is_dir():
        _STATIC_FILES = StaticFiles(directory=str(_STATIC_DIR))
    else:
        _STATIC_FILES = StaticFiles(packages=[__package__ or "api"])
except RuntimeError as exc:  # pragma: no cover - depends on packaging environment
    STARTUP_LOGGER.warning("Static assets unavailable: %s", exc)
    _STATIC_FILES = None
=======
# Resolve static files location with a directory-first strategy and a safe package fallback.
if _STATIC_DIR.is_dir():
    _STATIC_FILES = StaticFiles(directory=str(_STATIC_DIR))
else:
    try:
        _STATIC_FILES = StaticFiles(packages=[__package__ or "api"])
    except RuntimeError as exc:  # pragma: no cover - depends on packaging environment
        STARTUP_LOGGER.warning("Static assets unavailable: %s", exc)
        _STATIC_FILES = None

>>>>>>> 60701cc3

if _STATIC_FILES is not None:
    app.mount("/static", _STATIC_FILES, name="static")
else:  # pragma: no cover - only exercised when static assets are missing
    STARTUP_LOGGER.warning("Continuing without /static mount; static assets not found")

app.include_router(health.router)
app.include_router(invoices.router)
app.include_router(models.router)
app.include_router(predictive.router)
app.include_router(admin.router)
app.include_router(tica.router)


@app.get("/")
def root() -> dict[str, str]:
    return {"message": "AI Invoice System API"}


@app.get("/admin", response_class=HTMLResponse)
def admin_portal(request: Request) -> HTMLResponse:
    return _TEMPLATES.TemplateResponse(request, "admin.html", {"request": request})


@app.get("/portal", response_class=HTMLResponse)
def invoice_portal(request: Request) -> HTMLResponse:
    """Render the interactive workspace for invoice operations."""

    return _TEMPLATES.TemplateResponse(request, "invoice_portal.html", {"request": request})


@app.post("/predict", response_model=PredictiveResult, tags=["invoices"])
def predict_endpoint(
    body: PredictRequest,
    claims: LicenseClaims = Depends(require_feature_flag("predict")),
) -> PredictiveResult:
    ensure_feature(claims, "predict")
    try:
        return predict_from_features(body.features)
    except ValueError as exc:
        raise HTTPException(status_code=400, detail=str(exc)) from exc
<|MERGE_RESOLUTION|>--- conflicted
+++ resolved
@@ -53,27 +53,21 @@
 _TEMPLATES = Jinja2Templates(directory=str(_TEMPLATE_DIR))
 
 _STATIC_FILES: StaticFiles | None
-<<<<<<< HEAD
-try:
-    if _STATIC_DIR.is_dir():
-        _STATIC_FILES = StaticFiles(directory=str(_STATIC_DIR))
-    else:
-        _STATIC_FILES = StaticFiles(packages=[__package__ or "api"])
-except RuntimeError as exc:  # pragma: no cover - depends on packaging environment
-    STARTUP_LOGGER.warning("Static assets unavailable: %s", exc)
-    _STATIC_FILES = None
-=======
 # Resolve static files location with a directory-first strategy and a safe package fallback.
+_STATIC_FILES = None
+
 if _STATIC_DIR.is_dir():
     _STATIC_FILES = StaticFiles(directory=str(_STATIC_DIR))
 else:
     try:
-        _STATIC_FILES = StaticFiles(packages=[__package__ or "api"])
+        pkg = (__package__ or "api")  # ← change "api" to your actual package name if you renamed it
+        _STATIC_FILES = StaticFiles(packages=[pkg])
     except RuntimeError as exc:  # pragma: no cover - depends on packaging environment
-        STARTUP_LOGGER.warning("Static assets unavailable: %s", exc)
-        _STATIC_FILES = None
+        STARTUP_LOGGER.warning("Static assets unavailable (pkg=%s): %s", pkg, exc)
 
->>>>>>> 60701cc3
+if _STATIC_FILES is not None:
+    app.mount("/static", _STATIC_FILES, name="static")
+
 
 if _STATIC_FILES is not None:
     app.mount("/static", _STATIC_FILES, name="static")
