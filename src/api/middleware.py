--- conflicted
+++ resolved
@@ -1,20 +1,11 @@
 from __future__ import annotations
 
-<<<<<<< HEAD
 import hmac
 import logging
 import time
 from typing import Any
 
 from fastapi import Depends, FastAPI, HTTPException, Request, status
-=======
-import logging
-import os
-import time
-from typing import Optional
-
-from fastapi import FastAPI, HTTPException, Request
->>>>>>> c916d9a6
 from starlette.middleware.base import BaseHTTPMiddleware
 from starlette.middleware.cors import CORSMiddleware
 from starlette.responses import JSONResponse, Response
@@ -26,7 +17,8 @@
 
 
 def _is_authorized(header_value: str | None, config: Settings) -> bool:
-    if not config.api_key:
+    """Constant-time compare for API key; if no key configured, allow all."""
+    if not getattr(config, "api_key", None):
         return True
     if header_value is None:
         return False
@@ -34,24 +26,26 @@
 
 
 class APIKeyAndLoggingMiddleware(BaseHTTPMiddleware):
-    """Validate API keys and record basic request metrics."""
+    """Validate API keys (except /health) and record basic request metrics."""
 
     def __init__(self, app: ASGIApp, *, config: Settings, logger: logging.Logger | None = None) -> None:
         super().__init__(app)
         self.config = config
         self.logger = logger or logging.getLogger(LOGGER_NAME)
 
-    async def dispatch(self, request: Request, call_next) -> Response:
+    async def dispatch(self, request: Request, call_next) -> Response:  # type: ignore[override]
         start = time.perf_counter()
         request.state.start_time = start
         status_code = status.HTTP_500_INTERNAL_SERVER_ERROR
         response: Response | None = None
         try:
-            header = request.headers.get("X-API-Key")
-            if not _is_authorized(header, self.config):
-                status_code = status.HTTP_401_UNAUTHORIZED
-                response = JSONResponse({"detail": "Unauthorized"}, status_code=status_code)
-                return response
+            # Allow health without auth (both /health and /health/)
+            if request.url.path.rstrip("/") != "/health":
+                header = request.headers.get("X-API-Key")
+                if not _is_authorized(header, self.config):
+                    status_code = status.HTTP_401_UNAUTHORIZED
+                    response = JSONResponse({"detail": "Unauthorized"}, status_code=status_code)
+                    return response
 
             request.state.api_key_valid = True
             response = await call_next(request)
@@ -63,14 +57,14 @@
             raise
         finally:
             end = time.perf_counter()
+            duration = end - start
             request.state.end_time = end
-            duration = end - start
             request.state.duration = duration
             log_data: dict[str, Any] = {
                 "method": request.method,
                 "path": request.url.path,
                 "status_code": status_code,
-                "duration": duration,
+                "duration_ms": round(duration * 1000, 3),
             }
             self.logger.info(
                 "%s %s -> %s in %.3f ms",
@@ -84,69 +78,45 @@
 
 def require_api_key(request: Request) -> None:
     """Dependency to enforce API key validation for specific routes."""
-
+    # Skip health explicitly
+    if request.url.path.rstrip("/") == "/health":
+        return
     if not _is_authorized(request.headers.get("X-API-Key"), settings):
         raise HTTPException(status_code=status.HTTP_401_UNAUTHORIZED, detail="Unauthorized")
 
-API_KEY = os.getenv("AI_API_KEY")
-
-
-class APIKeyMiddleware(BaseHTTPMiddleware):
-    """Require a matching API key on every request except health."""
-
-    async def dispatch(self, request: Request, call_next):  # type: ignore[override]
-        # Allow both /health and /health/ without auth
-        if request.url.path.rstrip("/") == "/health":
-            return await call_next(request)
-
-        if API_KEY:
-            key = request.headers.get("X-API-Key") or request.query_params.get("api_key")
-            if key != API_KEY:
-                raise HTTPException(status_code=401, detail="Invalid API key")
-
-        return await call_next(request)
-
-
-class RequestTimingMiddleware(BaseHTTPMiddleware):
-    """Log basic request timing information and append a response header."""
-
-    def __init__(self, app: FastAPI, logger: Optional[logging.Logger] = None) -> None:
-        super().__init__(app)
-        self._logger = logger or logging.getLogger("ai.api")
-
-    async def dispatch(self, request: Request, call_next):  # type: ignore[override]
-        start = time.perf_counter()
-        response = await call_next(request)
-        duration_ms = (time.perf_counter() - start) * 1000
-        self._logger.info(
-            "%s %s -> %s in %.1fms",
-            request.method,
-            request.url.path,
-            response.status_code,
-            duration_ms,
-        )
-        response.headers["X-Response-Time-ms"] = f"{duration_ms:.1f}"
-        return response
-
 
 class BodyLimitMiddleware(BaseHTTPMiddleware):
-    """Reject requests whose declared body exceeds the configured size."""
+    """Reject requests whose declared body exceeds the configured size.
 
-    def __init__(self, app: FastAPI, max_len: int = 20 * 1024 * 1024) -> None:
+    Uses Content-Length when provided (cheap path); otherwise lets downstream
+    framework handle streaming limits.
+    """
+
+    def __init__(self, app: ASGIApp, *, max_len: int = 20 * 1024 * 1024) -> None:
         super().__init__(app)
         self.max_len = max_len
 
     async def dispatch(self, request: Request, call_next):  # type: ignore[override]
         declared = request.headers.get("content-length")
-        if declared is not None and int(declared) > self.max_len:
-            raise HTTPException(status_code=413, detail="Payload too large")
+        if declared is not None:
+            try:
+                if int(declared) > self.max_len:
+                    raise HTTPException(status_code=413, detail="Payload too large")
+            except ValueError:
+                # If header is malformed, let the request proceed; FastAPI will handle it.
+                pass
         return await call_next(request)
 
 
 def configure_middleware(app: FastAPI) -> None:
-    app.add_middleware(RequestTimingMiddleware)
-    app.add_middleware(APIKeyMiddleware)
-    app.add_middleware(BodyLimitMiddleware)
+    # API key + timing/logging
+    app.add_middleware(APIKeyAndLoggingMiddleware, config=settings)
+
+    # Body size limit (fallback to default if not present in settings)
+    max_len = int(getattr(settings, "max_upload_bytes", 20 * 1024 * 1024))
+    app.add_middleware(BodyLimitMiddleware, max_len=max_len)
+
+    # CORS (open by default; tighten for production as needed)
     app.add_middleware(
         CORSMiddleware,
         allow_origins=["*"],
@@ -154,7 +124,7 @@
         allow_methods=["*"],
         allow_headers=["*"],
     )
-    app.add_middleware(APIKeyAndLoggingMiddleware, config=settings)
 
 
+# Convenience list for route-level dependency injection if desired:
 Dependencies = [Depends(require_api_key)]