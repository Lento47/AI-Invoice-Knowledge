from __future__ import annotations

<<<<<<< HEAD
from fastapi import APIRouter, File, HTTPException, UploadFile
from pandas.errors import EmptyDataError
=======
from fastapi import APIRouter, Depends, File, HTTPException, UploadFile
>>>>>>> 7feef8b4
from pydantic import BaseModel, Field

from ai_invoice.predictive.model import (
    predict_payment_days,
    status as predictive_status_fn,
    train_from_csv_bytes,
)
from ai_invoice.config import settings

from ..license_validator import LicenseClaims, ensure_feature, require_feature_flag

router = APIRouter(prefix="/models/predictive", tags=["models"])


class PredictIn(BaseModel):
    amount: float = Field(..., ge=0)
    customer_age_days: int = Field(..., ge=0)
    prior_invoices: int = Field(..., ge=0)
    late_ratio: float = Field(..., ge=0, le=1)
    weekday: int = Field(..., ge=0, le=6)
    month: int = Field(..., ge=1, le=12)


@router.get("/status")
def predictive_status(
    claims: LicenseClaims = Depends(require_feature_flag("predictive")),
) -> dict:
    ensure_feature(claims, "predictive")
    return predictive_status_fn()


@router.post("/train")
async def predictive_train(
    file: UploadFile = File(...),
    claims: LicenseClaims = Depends(require_feature_flag("predictive_train")),
) -> dict:
    ensure_feature(claims, "predictive_train")
    payload = await file.read()
    if not payload:
        raise HTTPException(status_code=400, detail="Uploaded file is empty.")
    if settings.max_upload_bytes and len(payload) > settings.max_upload_bytes:
        raise HTTPException(
            status_code=413,
            detail=f"Uploaded file exceeds maximum size of {settings.max_upload_bytes} bytes.",
        )
    try:
        result = train_from_csv_bytes(payload)
    except EmptyDataError as exc:
        raise HTTPException(status_code=400, detail=str(exc)) from exc
    except ValueError as exc:
        raise HTTPException(status_code=400, detail=str(exc)) from exc
    return {"ok": True, **result}


@router.post("/predict")
def predictive_predict(
    body: PredictIn,
    claims: LicenseClaims = Depends(require_feature_flag("predictive")),
) -> dict:
    ensure_feature(claims, "predictive")
    try:
        return predict_payment_days(body.model_dump())
    except ValueError as exc:
        raise HTTPException(status_code=400, detail=str(exc)) from exc<|MERGE_RESOLUTION|>--- conflicted
+++ resolved
@@ -1,11 +1,7 @@
 from __future__ import annotations
 
-<<<<<<< HEAD
-from fastapi import APIRouter, File, HTTPException, UploadFile
+from fastapi import APIRouter, Depends, File, HTTPException, UploadFile
 from pandas.errors import EmptyDataError
-=======
-from fastapi import APIRouter, Depends, File, HTTPException, UploadFile
->>>>>>> 7feef8b4
 from pydantic import BaseModel, Field
 
 from ai_invoice.predictive.model import (
