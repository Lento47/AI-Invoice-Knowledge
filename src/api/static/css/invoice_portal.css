--- conflicted
+++ resolved
@@ -1,39 +1,11 @@
 :root {
   color-scheme: light;
-<<<<<<< HEAD
   font-family: 'Inter', 'Segoe UI', system-ui, -apple-system, sans-serif;
   --radius-large: 22px;
   --radius-medium: 14px;
   --radius-small: 8px;
-  --shadow-soft: 0 18px 45px rgba(15, 23, 42, 0.12);
-  --color-background-gradient-start: #f9fbff;
-  --color-background-gradient-end: #eef2f9;
-  --color-background: #f5f7fb;
-  --color-surface: #ffffff;
-  --color-surface-muted: #f8faff;
-  --color-border: #d7deea;
-  --color-border-strong: rgba(15, 23, 42, 0.12);
-  --color-text: #111827;
-  --color-muted: #6b7280;
-  --color-primary: #2563eb;
-  --color-primary-hover: #1d4ed8;
-  --color-primary-soft: rgba(37, 99, 235, 0.18);
-  --color-success: #0f766e;
-  --color-danger: #dc2626;
-  --color-header-start: #0f172a;
-  --color-header-end: #1d4ed8;
-  --color-header-accent: rgba(37, 99, 235, 0.12);
-  --color-header-text: #f8fafc;
-  --color-header-muted: rgba(248, 250, 252, 0.9);
-  --color-header-link-bg: rgba(15, 23, 42, 0.35);
-  --color-header-link-border: rgba(148, 163, 184, 0.35);
-  --color-dropzone-border: rgba(37, 99, 235, 0.35);
-  --color-dropzone-bg: rgba(37, 99, 235, 0.08);
-  --color-dropzone-bg-hover: rgba(37, 99, 235, 0.16);
-  --color-chat-assistant: #ffffff;
-  --color-chat-error: #fff1f2;
-  --color-code-bg: rgba(15, 23, 42, 0.08);
-=======
+  --shadow-soft: 0 16px 35px rgba(15, 23, 42, 0.08);
+  --shadow-hover: 0 18px 45px rgba(37, 99, 235, 0.18);
   --color-background: #f4f6fb;
   --color-surface: #ffffff;
   --color-surface-alt: #f8faff;
@@ -46,13 +18,6 @@
   --color-muted: #6b7280;
   --color-success: #0f766e;
   --color-danger: #dc2626;
-  --shadow-soft: 0 16px 35px rgba(15, 23, 42, 0.08);
-  --shadow-hover: 0 18px 45px rgba(37, 99, 235, 0.18);
-  --radius-large: 22px;
-  --radius-medium: 14px;
-  --radius-small: 8px;
-  font-family: 'Inter', 'Segoe UI', system-ui, -apple-system, sans-serif;
->>>>>>> 3401496a
 }
 
 * {
@@ -62,17 +27,8 @@
 body {
   margin: 0;
   min-height: 100vh;
-<<<<<<< HEAD
-  background: linear-gradient(
-      180deg,
-      var(--color-background-gradient-start) 0%,
-      var(--color-background-gradient-end) 100%
-    );
-  background-color: var(--color-background);
-=======
   background: radial-gradient(circle at top left, rgba(37, 99, 235, 0.08), transparent 55%),
     linear-gradient(180deg, #f9fbff 0%, #eef2f9 100%);
->>>>>>> 3401496a
   color: var(--color-text);
   font-size: 16px;
   line-height: 1.6;
@@ -89,17 +45,9 @@
 }
 
 .page-header {
-<<<<<<< HEAD
-  background: radial-gradient(circle at top left, var(--color-header-accent), transparent 55%),
-    linear-gradient(135deg, var(--color-header-start), var(--color-header-end));
-  color: var(--color-header-text);
-  padding: 56px 24px 48px;
-  text-align: center;
-=======
   background: linear-gradient(135deg, #111b2e, #1b3ea1 55%, #2563eb);
   color: #f8fafc;
   padding: 64px 24px 48px;
->>>>>>> 3401496a
   box-shadow: var(--shadow-soft);
   border-bottom-left-radius: var(--radius-large);
   border-bottom-right-radius: var(--radius-large);
@@ -128,12 +76,6 @@
 }
 
 .page-header__subtitle {
-<<<<<<< HEAD
-  margin: 12px auto 24px;
-  max-width: 680px;
-  font-size: 1.05rem;
-  color: var(--color-header-muted);
-=======
   margin: 0;
   font-size: 1.08rem;
   color: rgba(248, 250, 252, 0.92);
@@ -164,7 +106,6 @@
   font-size: 0.8rem;
   text-transform: uppercase;
   letter-spacing: 0.14em;
->>>>>>> 3401496a
 }
 
 .page-header__links {
@@ -178,9 +119,9 @@
   gap: 8px;
   padding: 10px 18px;
   border-radius: 999px;
-  background-color: var(--color-header-link-bg);
-  color: var(--color-header-text);
-  border: 1px solid var(--color-header-link-border);
+  background-color: rgba(15, 23, 42, 0.35);
+  color: #f8fafc;
+  border: 1px solid rgba(148, 163, 184, 0.35);
   transition: background-color 150ms ease, transform 150ms ease;
 }
 
@@ -208,10 +149,6 @@
   box-shadow: var(--shadow-soft);
   display: flex;
   flex-direction: column;
-<<<<<<< HEAD
-  gap: 20px;
-  border: 1px solid var(--color-border-strong);
-=======
   gap: 24px;
   border: 1px solid rgba(15, 23, 42, 0.05);
   overflow: hidden;
@@ -237,7 +174,6 @@
 .card:hover::before,
 .card:focus-within::before {
   opacity: 1;
->>>>>>> 3401496a
 }
 
 .card--wide {
@@ -460,7 +396,7 @@
   justify-content: center;
   font-size: 1rem;
   border-radius: 50%;
-  background: var(--color-surface-muted);
+  background: var(--color-surface-alt);
   border: 1px solid var(--color-border);
 }
 
@@ -478,7 +414,7 @@
 
 .drop-zone {
   position: relative;
-  border: 2px dashed var(--color-dropzone-border);
+  border: 2px dashed var(--color-border-strong);
   border-radius: var(--radius-medium);
   padding: 28px 18px;
   text-align: center;
@@ -487,14 +423,14 @@
   gap: 12px;
   align-items: center;
   justify-content: center;
-  background: var(--color-dropzone-bg);
+  background: var(--color-surface-alt);
   transition: border-color 150ms ease, background 150ms ease, transform 150ms ease;
   cursor: pointer;
 }
 
 .drop-zone.is-dragover {
   border-color: var(--color-primary);
-  background: var(--color-dropzone-bg-hover);
+  background: var(--color-primary-soft);
   transform: translateY(-2px);
 }
 
@@ -640,21 +576,11 @@
 }
 
 .results {
-<<<<<<< HEAD
-  display: flex;
-  flex-direction: column;
-  gap: 18px;
-  background: transparent;
-  border: none;
-  padding: 0;
-  min-height: 0;
-=======
   background: rgba(15, 23, 42, 0.03);
   border-radius: var(--radius-medium);
   padding: 20px;
   min-height: 72px;
   border: 1px solid rgba(15, 23, 42, 0.08);
->>>>>>> 3401496a
 }
 
 .results:empty {
@@ -673,7 +599,7 @@
 
 .results pre {
   margin: 12px 0 0;
-  background: var(--color-surface-muted);
+  background: var(--color-surface-alt);
   border-radius: var(--radius-small);
   padding: 12px;
   max-height: 260px;
@@ -711,7 +637,7 @@
 
 .chat-message__body {
   flex: 1;
-  background: var(--color-chat-assistant);
+  background: var(--color-surface);
   border-radius: var(--radius-medium);
   padding: 20px 22px;
   box-shadow: 0 20px 45px rgba(15, 23, 42, 0.12);
@@ -725,7 +651,7 @@
 }
 
 .chat-message--error .chat-message__body {
-  background: var(--color-chat-error);
+  background: rgba(255, 241, 242, 0.8);
   border-color: rgba(220, 38, 38, 0.35);
   color: #7f1d1d;
 }
@@ -779,7 +705,7 @@
 }
 
 .result-table tbody tr:nth-child(odd) {
-  background: var(--color-surface-muted);
+  background: var(--color-surface-alt);
 }
 
 .result-meta {
@@ -802,7 +728,7 @@
 
 code {
   font-family: 'Fira Code', 'SFMono-Regular', Menlo, Consolas, monospace;
-  background: var(--color-code-bg);
+  background: rgba(15, 23, 42, 0.08);
   padding: 2px 6px;
   border-radius: 6px;
   font-size: 0.85rem;
@@ -816,11 +742,10 @@
   :root {
     color-scheme: dark;
     --shadow-soft: 0 18px 45px rgba(2, 6, 23, 0.4);
-    --color-background-gradient-start: #0b1120;
-    --color-background-gradient-end: #111c2e;
+    --shadow-hover: 0 18px 45px rgba(96, 165, 250, 0.3);
     --color-background: #0f172a;
     --color-surface: #111827;
-    --color-surface-muted: #1f2937;
+    --color-surface-alt: #1f2937;
     --color-border: #1e293b;
     --color-border-strong: rgba(148, 163, 184, 0.28);
     --color-text: #e2e8f0;
@@ -828,23 +753,16 @@
     --color-primary: #60a5fa;
     --color-primary-hover: #3b82f6;
     --color-primary-soft: rgba(96, 165, 250, 0.3);
-    --color-header-start: #1e293b;
-    --color-header-end: #1d4ed8;
-    --color-header-accent: rgba(96, 165, 250, 0.18);
-    --color-header-text: #f8fafc;
-    --color-header-muted: rgba(226, 232, 240, 0.86);
-    --color-header-link-bg: rgba(15, 23, 42, 0.55);
-    --color-header-link-border: rgba(148, 163, 184, 0.45);
-    --color-dropzone-border: rgba(96, 165, 250, 0.55);
-    --color-dropzone-bg: rgba(37, 99, 235, 0.24);
-    --color-dropzone-bg-hover: rgba(37, 99, 235, 0.34);
-    --color-chat-assistant: #1f2937;
-    --color-chat-error: rgba(248, 113, 113, 0.2);
-    --color-code-bg: rgba(30, 41, 59, 0.85);
+    --color-success: #34d399;
+    --color-danger: #f87171;
   }
 
   body {
     color: var(--color-text);
+  }
+
+  .page-header {
+    background: linear-gradient(135deg, #1e293b, #1d4ed8 55%, #60a5fa);
   }
 
   .page-header__link:hover,
@@ -869,7 +787,7 @@
 
   .button--icon:hover,
   .button--icon:focus {
-    background: rgba(220, 38, 38, 0.24);
+    background: rgba(248, 113, 113, 0.24);
     border-color: rgba(248, 113, 113, 0.45);
   }
 
@@ -887,7 +805,7 @@
   }
 
   .feature-table tbody tr:nth-child(odd) {
-    background: var(--color-surface-muted);
+    background: var(--color-surface-alt);
   }
 
   .results pre {
@@ -911,21 +829,13 @@
 
 @media (max-width: 768px) {
   .page-header {
-    padding: 48px 20px 40px;
+    padding: 40px 20px 36px;
   }
 
   .page-header__content {
     gap: 16px;
   }
-  .page-header {
-    padding: 40px 20px 36px;
-  }
-
-<<<<<<< HEAD
-  .page-header__links {
-    flex-wrap: wrap;
-    gap: 12px;
-=======
+
   .page-header__meta {
     flex-direction: column;
     align-items: flex-start;
@@ -943,7 +853,6 @@
 
   .card {
     padding: 26px;
->>>>>>> 3401496a
   }
 
   .form-actions {
