--- conflicted
+++ resolved
@@ -4,10 +4,7 @@
 import json
 import logging
 import os
-<<<<<<< HEAD
 import subprocess
-=======
->>>>>>> c7ed4f2c
 import sys
 import tempfile
 from datetime import datetime, timedelta, timezone
@@ -174,7 +171,6 @@
 
 
 @pytest.fixture()
-<<<<<<< HEAD
 def license_guard() -> None:
     previous_key = settings.license_public_key
     previous_alg = settings.license_algorithm
@@ -193,9 +189,7 @@
         settings.license_revoked_subjects = previous_subjects
 
 
-async def test_missing_api_key_is_rejected(
-    api_key_guard, license_guard, caplog: pytest.LogCaptureFixture
-=======
+@pytest.fixture()
 def rate_limit_guard() -> None:
     previous_rate = settings.rate_limit_per_minute
     previous_burst = getattr(settings, "rate_limit_burst", None)
@@ -209,8 +203,7 @@
 
 
 async def test_missing_api_key_is_rejected(
-    api_key_guard, rate_limit_guard, caplog: pytest.LogCaptureFixture
->>>>>>> c7ed4f2c
+    api_key_guard, license_guard, rate_limit_guard, caplog: pytest.LogCaptureFixture
 ) -> None:
     middleware = _middleware()
     called = False
@@ -231,7 +224,6 @@
     assert record.status_code == 401
 
 
-<<<<<<< HEAD
 async def test_missing_license_token_is_rejected(api_key_guard, license_guard) -> None:
     middleware = _middleware()
 
@@ -247,11 +239,7 @@
 
 
 async def test_authorized_request_logs(
-    api_key_guard, license_guard, caplog: pytest.LogCaptureFixture
-=======
-async def test_authorized_request_logs(
-    api_key_guard, rate_limit_guard, caplog: pytest.LogCaptureFixture
->>>>>>> c7ed4f2c
+    api_key_guard, license_guard, rate_limit_guard, caplog: pytest.LogCaptureFixture
 ) -> None:
 
     async def call_next(request: Request) -> Response:
