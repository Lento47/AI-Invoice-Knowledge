--- conflicted
+++ resolved
@@ -266,10 +266,6 @@
     assert record.method == "POST"
     assert record.path == "/invoices/classify"
     assert record.duration_ms >= 0
-<<<<<<< HEAD
-=======
-
-
 async def test_expired_license_token_rejected(api_key_guard, license_guard) -> None:
     middleware = _middleware()
 
@@ -380,7 +376,7 @@
 
     assert all(resp.status_code == 200 for resp in responses)
     assert call_count == len(requests)
->>>>>>> 8ed3f3c1
+
 
 
 async def test_extract_invoice_large_file_rejected() -> None:
