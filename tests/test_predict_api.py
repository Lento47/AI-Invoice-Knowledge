--- conflicted
+++ resolved
@@ -12,12 +12,9 @@
 PROJECT_ROOT = Path(__file__).resolve().parents[1]
 sys.path.append(str(PROJECT_ROOT / "src"))
 
-<<<<<<< HEAD
-from api.license_validator import LicenseClaims
-=======
 os.environ.setdefault("API_KEY", "test-secret")
 
->>>>>>> c7ed4f2c
+from api.license_validator import LicenseClaims
 from api.main import app, predict_endpoint
 from api.routers.invoices import (
     PredictRequest,
@@ -74,8 +71,10 @@
             confidence=0.9,
         )
 
+    # Patch the shared helper used by both endpoints
     monkeypatch.setattr("api.routers.invoices.predict", _fake_predict)
-    monkeypatch.setattr("api.main.predict_service", _fake_predict)
+    # Align with current api.main (exports predict_from_features, not predict_service)
+    monkeypatch.setattr("api.main.predict_from_features", _fake_predict)
 
 
 def test_predict_endpoint_registered_with_shared_response_model() -> None:
@@ -128,4 +127,4 @@
         callable_(request, claims=_claims())
 
     assert exc_info.value.status_code == 403
-    assert "License" in exc_info.value.detail
+    assert "License" in exc_info.value.detail